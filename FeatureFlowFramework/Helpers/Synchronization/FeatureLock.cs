﻿using FeatureFlowFramework.Helpers.Time;
using System;
using System.Runtime.CompilerServices;
using System.Threading;
using System.Threading.Tasks;

namespace FeatureFlowFramework.Helpers.Synchronization
{
    public class FeatureLock
    {        
        const int NO_LOCK = 0;
        const int WRITE_LOCK = -1;
        const int FIRST_READ_LOCK = 1;

<<<<<<< HEAD
        const int CYCLE_LIMIT = 10_000;
=======
        const int CYCLE_LIMIT_1 = 1_000;
        const int CYCLE_LIMIT_2 = CYCLE_LIMIT_1 - 200;
>>>>>>> 97ac8296

        public const int MAX_PRIORITY = int.MaxValue;
        public const int MIN_PRIORITY = int.MinValue;
        public const int DEFAULT_PRIORITY = 0;
<<<<<<< HEAD
        public const int HIGH_PRIORITY = CYCLE_LIMIT + 1;
        public const int LOW_PRIORITY = -CYCLE_LIMIT - 1;
        public readonly TimeSpan sleepTime = 1000.Milliseconds(); 
=======
        public const int HIGH_PRIORITY = CYCLE_LIMIT_1 + 1;
        public const int LOW_PRIORITY = -CYCLE_LIMIT_1 - 1;
        public TimeSpan wakeUpTime = 30.Seconds();
>>>>>>> 97ac8296

        const int FALSE = 0;
        const int TRUE = 1;
        
        /// <summary>
        /// Multiple read-locks are allowed in parallel while write-locks are always exclusive.
        /// A lockIndicator of -1 implies a write-lock, while a lockIndicator greater than 0 implies a read-lock.
        /// When entering a read-lock, the lockIndicator is increased and decreased when leaving a read-lock.
        /// When entering a write-lock, a WRITE_LOCK(-1) is set and set back to NO_LOCK(0) when the write-lock is left.
        /// </summary>
        volatile int lockIndicator = NO_LOCK;        
        volatile int highestPriority = MIN_PRIORITY;
        volatile int secondHighestPriority = MIN_PRIORITY;
        volatile int reentranceId = 0;
        volatile int waitingForUpgrade = FALSE;              

        bool reentranceSupported;
        AsyncLocal<int> reentranceIndicator;
        AsyncManualResetEvent mre = new AsyncManualResetEvent(true);
        Timer wakeUpTimer;

        Task<AcquiredLock> readLockTask;
        Task<AcquiredLock> writeLockTask;
        Task<AcquiredLock> upgradedLockTask;
        Task<AcquiredLock> reenteredLockTask;

        /// <summary>
        /// Creates a FeatureLock object that can be used to synchronize access to resources that do not support concurrency.
        /// It provides several mechanisms to cover all kind of usage-scenarios:
        /// syncronous and asynchronous access, parallel read-only, reentrance (if activated), and prioritization.
        /// The lock can be used with the using statement: using(myLock.Lock()){ ... }
        /// </summary>
        /// <param name="supportReentrance">Set to true if reentrancy (nested access) is needed.</param>
        public FeatureLock(bool supportReentrance = false)
        {
            this.reentranceSupported = supportReentrance;
            if (supportReentrance) reentranceIndicator = new AsyncLocal<int>();
            readLockTask = Task.FromResult(new AcquiredLock(this, LockMode.ReadLock));
            writeLockTask = Task.FromResult(new AcquiredLock(this, LockMode.WriteLock));
            upgradedLockTask = Task.FromResult(new AcquiredLock(this, LockMode.Upgraded));
            reenteredLockTask = Task.FromResult(new AcquiredLock(this, LockMode.Reenterd));

            wakeUpTimer = new Timer((myLock) =>
            {
                if(lockIndicator == NO_LOCK && !mre.IsSet) mre.Set();
            }, this, wakeUpTime, wakeUpTime);

        }        

        public bool IsLocked => lockIndicator != NO_LOCK;
        public bool IsWriteLocked => lockIndicator == WRITE_LOCK;
        public bool IsReadOnlyLocked => lockIndicator >= FIRST_READ_LOCK;
        public int CountParallelReadLocks => IsReadOnlyLocked ? lockIndicator : 0;
        public bool IsReentranceSupported => reentranceSupported;
        public bool IsWriteLockWaitingForUpgrade => waitingForUpgrade == TRUE;
        public int HighestWaitingPriority => highestPriority;
        public int SecondHighestWaitingPriority => secondHighestPriority;

        /// <summary>
        /// When an async call is awaited AFTER an acquired lock is exited (or not awaited at all),
        /// it may be executed on another thread and reentrancy may lead to collisions. 
        /// This method will remove the reentrancy context, so that an locking attempt
        /// will be delayed until the already aquired lock is exited.
        /// IMPORTANT: If the async call is awaited before the acquired lock is exited, DO NOT use this method,
        /// otherwise it will lead to a deadlock if the called method tries to attempt the already acquired lock!
        /// </summary>
        /// <param name="asyncCall">An async method that is not awaited while the lock is acquired</param>
        /// <returns></returns>
        public async Task RunDeferredAsync(Func<Task> asyncCall)
        {
            await Task.Yield();
            // Invalidate reentrance indicator
            if (reentranceSupported) reentranceIndicator.Value = reentranceId - 1;
            await asyncCall().ConfigureAwait(false);
        }

        /// <summary>
        /// When an new task is executed in parallel and not awaited before an acquired lock is exited, 
        /// reentrancy may lead to collisions. 
        /// This method will runs the passed action in a new Task and remove the reentrancy context before, 
        /// so that an locking attempt will be delayed until the already aquired lock is exited.
        /// IMPORTANT: If the parallel task is awaited BEFORE the acquired lock is exited, DO NOT use this method,
        /// otherwise it will lead to a deadlock if the called method tries to attempt the already acquired lock!
        /// </summary>
        /// <param name="syncCall">An synchronous method that should run in a parallel task which is not awaited while the lock is acquired</param>
        /// <returns></returns>
        public Task RunDeferredTask(Action syncCall)
        {
            // Invalidate reentrance indicator
            if (reentranceSupported) reentranceIndicator.Value = reentranceId - 1;
            return Task.Run(syncCall);
        }

        /// <summary>
        /// Acquires the lock. If the lock is already acquired, the execution will be blocked until it was released first.
        /// 
        /// The lock is roughly fair, meaning that the first in line will acquire the lock next. Though, if multiple start waiting
        /// for a release at the same time, they will have the same priority, but once it was released, the priority is increased and 
        /// candidates coming later to the party will have to wait longer, due to a lower priority.     
        /// 
        /// If the lock needs to be acquired multiple times in nested code, the supportReentrance flag from the constructor must be set to true to avoid a deadlock.
        /// </summary>
        /// <example>
        /// using(myLock.Lock())
        /// {
        ///   // do your worked on the restricted resource
        /// }
        /// </example>
        /// <param name="priority">The lock attempt can start with a lower or higher priority to change the waiting behaviour.</param>
        /// <returns>The AcquiredLock object wich must be exited or disposed when the job is done (otherwise the lock will stay forever)</returns>
        [MethodImpl(MethodImplOptions.AggressiveInlining)]
        public AcquiredLock Lock(int priority = DEFAULT_PRIORITY)
        {
            var currentLockIndicator = lockIndicator;
            if(reentranceSupported && currentLockIndicator != NO_LOCK)
            {
                var (reentered, acquiredLock) = TryReenterForWriting(currentLockIndicator);
                if(reentered) return acquiredLock;
            }
            bool waited = false;
            int cycleCount = 0;
            while(WriterMustWait(currentLockIndicator, priority) || currentLockIndicator != Interlocked.CompareExchange(ref lockIndicator, WRITE_LOCK, NO_LOCK))
            {
                currentLockIndicator = LockWaitingLoop(ref priority, ref cycleCount);
                waited = true;
            }
            UpdateAfterEnter(priority, waited);

            if(reentranceSupported) reentranceIndicator.Value = ++reentranceId;

            return new AcquiredLock(this, LockMode.WriteLock);
        }

        /// <summary>
        /// Acquires the lock for read-only. If the lock is already acquired for writing, the execution will be blocked until it was released first.
        /// If it was already acquired in read-only mode, the lock can be acquired again for parallel reading.
        /// 
        /// The lock is roughly fair, meaning that the first in line will acquire the lock next. Though, if multiple start waiting
        /// for a release at the same time, they will have the same priority, but once it was released, the priority is increased and 
        /// candidates coming later to the party will have to wait longer, due to a lower priority.     
        /// 
        /// If the lock needs to be re-acquired also for writing in nested code, the supportReentrance flag from the constructor must be set to true to avoid a deadlock.
        /// If a read-only lock is reentered for writing, it will temporarily be upgraded and downgraded again after releasing the write-lock. 
        /// If the lock is acquired in read-only mode by multiple in parallel, an upgrading attempt will have to wait until only the last read-only lock owner is left.
        /// </summary>
        /// <example>
        /// using(myLock.LockReadOnly())
        /// {
        ///   // do your worked on the restricted resource
        /// }
        /// </example>
        /// <param name="priority">The lock attempt can start with a lower or higher priority to change the waiting behaviour.</param>
        /// <returns>The AcquiredLock object wich must be exited or disposed when the job is done (otherwise the lock will stay forever)</returns>
        [MethodImpl(MethodImplOptions.AggressiveInlining)]
        public AcquiredLock LockReadOnly(int priority = DEFAULT_PRIORITY)
        {
            var currentLockIndicator = lockIndicator;
            if(reentranceSupported && currentLockIndicator != NO_LOCK)
            {
                if(reentranceIndicator.Value == reentranceId) return new AcquiredLock(this, LockMode.Reenterd);
            }
            bool waited = false;
            int cycleCount = 0;
            var newLockIndicator = currentLockIndicator + 1;
            while(ReaderMustWait(currentLockIndicator, priority) || currentLockIndicator != Interlocked.CompareExchange(ref lockIndicator, newLockIndicator, currentLockIndicator))
            {
                priority = LockReadOnlyWaitingLoop(priority, out currentLockIndicator, out newLockIndicator, ref cycleCount);
                waited = true;
            }
            UpdateAfterEnter(priority, waited);

            if(reentranceSupported)
            {
                if(newLockIndicator == FIRST_READ_LOCK) reentranceId++;
                reentranceIndicator.Value = reentranceId;
            }

            return new AcquiredLock(this, LockMode.ReadLock);
        }

        /// <summary>
        /// Acquires the lock. If the lock is already acquired, the execution will be awaited (suspended without blocking the thread) until it was released first.
        /// 
        /// The lock is roughly fair, meaning that the first in line will acquire the lock next. Though, if multiple start waiting
        /// for a release at the same time, they will have the same priority, but once it was released, the priority is increased and 
        /// candidates coming later to the party will have to wait longer, due to a lower priority.     
        /// 
        /// If the lock needs to be acquired multiple times in nested code, the supportReentrance flag from the constructor must be set to true to avoid a deadlock.
        /// Then it is possible to reenter the lock for reading and writing.
        /// </summary>
        /// <example>
        /// using(await myLock.LockAsync())
        /// {
        ///   // do your worked on the restricted resource
        /// }
        /// </example>
        /// <param name="priority">The lock attempt can start with a lower or higher priority to change the waiting behaviour.</param>
        /// <returns>The AcquiredLock object wich must be exited or disposed when the job is done (otherwise the lock will stay forever)</returns>
        [MethodImpl(MethodImplOptions.AggressiveInlining)]
        public Task<AcquiredLock> LockAsync(int priority = DEFAULT_PRIORITY)
        {
            if(TryLockForWritingAsync(priority, out LockMode mode))
            {
                if(mode == LockMode.WriteLock) return writeLockTask;
                else if(mode == LockMode.Reenterd) return reenteredLockTask;
                else return upgradedLockTask;
            }
            else return LockForWritingAsync(priority);
        }

        /// <summary>
        /// Acquires the lock for read-only. If the lock is already acquired for writing, the execution will be awaited (suspended without blocking the thread) 
        /// until it was released first. If it was already acquired in read-only mode, the lock can be acquired again for parallel reading.
        /// 
        /// The lock is roughly fair, meaning that the first in line will acquire the lock next. Though, if multiple start waiting
        /// for a release at the same time, they will have the same priority, but once it was released, the priority is increased and 
        /// candidates coming later to the party will have to wait longer, due to a lower priority.
        /// 
        /// If the lock needs to be re-acquired also for writing in nested code, the supportReentrance flag from the constructor must be set to true to avoid a deadlock.
        /// If a read-only lock is reentered for writing, it will temporarily be upgraded and downgraded again after releasing the write-lock. 
        /// If the lock is acquired in read-only mode by multiple in parallel, an upgrading attempt will have to wait until only the last read-only lock owner is left.
        /// </summary>
        /// <example>
        /// using(await myLock.LockReadOnlyAsync())
        /// {
        ///   // do your worked on the restricted resource
        /// }
        /// </example>
        /// <param name="priority">The lock attempt can start with a lower or higher priority to change the waiting behaviour.</param>
        /// <returns>The AcquiredLock object wich must be exited or disposed when the job is done (otherwise the lock will stay forever)</returns>
        [MethodImpl(MethodImplOptions.AggressiveInlining)]
        public Task<AcquiredLock> LockReadOnlyAsync(int priority = DEFAULT_PRIORITY)
        {
<<<<<<< HEAD
            if(TryLockForReadingAsync(priority, out LockMode mode))
            {
                if(mode == LockMode.ReadLock) return readLockTask;
=======
            if (TryLockForReadingAsync(priority, out LockMode mode))
            {
                if (mode == LockMode.ReadLock) return readLockTask;
>>>>>>> 97ac8296
                else return reenteredLockTask;
            }
            else return LockForReadingAsync(priority);
        }

<<<<<<< HEAD
        /// <summary>
        /// Tries to acquires the lock. If the lock is already acquired, the execution will be blocked for the defined timeout (or return immediatly in case of no timeout) 
        /// or until it was released. If the attempt failed it will return false, otherwise true and the acquiredLock is returned as an out parameter.
        /// It must be released after usage by calling Exit on it. Alternatively, it can be used with a using statement:
        /// if (myLock.TryLock(out writeLock) using(writeLock) { ... }
        /// 
        /// The lock is roughly fair, meaning that the first in line will acquire the lock next. Though, if multiple start waiting
        /// for a release at the same time, they will have the same priority, but once it was released, the priority is increased and 
        /// candidates coming later to the party will have to wait longer, due to a lower priority.     
        /// 
        /// If the lock needs to be acquired multiple times in nested code, the supportReentrance flag from the constructor must be set to true to avoid a deadlock.
        /// </summary>
        /// <example>
        /// if (myLock.TryLock(out writeLock) using(writeLock)
        /// {
        ///   // do your worked on the restricted resource
        /// }
        /// </example>
        /// <param name="writeLock">The AcquiredLock object which must be exited or disposed when the job is done (otherwise the lock will stay forever).</param>
        /// <param name="timeout">The timeout after which the lock attempt is cancelled.</param>
        /// <param name="priority">The lock attempt can start with a lower or higher priority to change the waiting behaviour.</param>
        /// <returns>True if lock was acquired, otherwise false.</returns>        
        [MethodImpl(MethodImplOptions.AggressiveInlining)]
        public bool TryLock(out AcquiredLock writeLock, TimeSpan timeout = default, int priority = DEFAULT_PRIORITY)
=======
        [MethodImpl(MethodImplOptions.AggressiveInlining)]
        public bool TryLockReadOnly(out AcquiredLock readLock, TimeSpan timeout = default, int priority = DEFAULT_PRIORITY)
>>>>>>> 97ac8296
        {
            var timer = new TimeFrame(timeout);
            bool waited = false;
            int cycleCount = 0;
            var currentLockIndicator = lockIndicator;
            if(reentranceSupported && currentLockIndicator != NO_LOCK)
            {
                var (reentered, timedOut, acquiredLock) = TryReenterForWritingWithTimeout(currentLockIndicator, timer);
                writeLock = acquiredLock;
                if(reentered) return true;
                else if(timedOut) return false;
            }
            while(WriterMustWait(currentLockIndicator, priority) || currentLockIndicator != Interlocked.CompareExchange(ref lockIndicator, WRITE_LOCK, NO_LOCK))
            {
                bool timedOut = TryLockWaitingLoop(ref priority, ref timer, ref cycleCount);

                if(timedOut)
                {
                    if(priority >= highestPriority) highestPriority = MIN_PRIORITY;
                    writeLock = new AcquiredLock();
                    return false;
                }
                currentLockIndicator = lockIndicator;
                waited = true;
            }
            UpdateAfterEnter(priority, waited);
            if(reentranceSupported) reentranceIndicator.Value = ++reentranceId;

            writeLock = new AcquiredLock(this, LockMode.WriteLock);
            return true;
        }

        /// <summary>
        /// Tries to acquires the lock for read-only. If the lock is already acquired for writing, the execution will be blocked for the defined timeout 
        /// (or return immediatly in case of no timeout) or until it was released. 
        /// If it was already acquired in read-only mode, the lock can be acquired again for parallel reading. 
        /// If the attempt failed it will return false, otherwise true and the acquiredLock is returned as an out parameter.
        /// It must be released after usage by calling Exit on it. Alternatively, it can be used with a using statement:
        /// if (myLock.TryLock(out writeLock) using(writeLock) { ... }
        /// 
        /// The lock is roughly fair, meaning that the first in line will acquire the lock next. Though, if multiple start waiting
        /// for a release at the same time, they will have the same priority, but once it was released, the priority is increased and 
        /// candidates coming later to the party will have to wait longer, due to a lower priority.     
        /// 
        /// If the lock needs to be re-acquired also for writing in nested code, the supportReentrance flag from the constructor must be set to true to avoid a deadlock 
        /// (or constantly failing TryLock-attempts).
        /// If a read-only lock is reentered for writing, it will temporarily be upgraded and downgraded again after releasing the write-lock. 
        /// If the lock is acquired in read-only mode by multiple in parallel, an upgrading attempt will have to wait until only the last read-only lock owner is left.
        /// </summary>
        /// <example>
        /// if (myLock.TryLockReadOnly(out writeLock) using(writeLock)
        /// {
        ///   // do your worked on the restricted resource
        /// }
        /// </example>
        /// <param name="writeLock">The AcquiredLock object which must be exited or disposed when the job is done (otherwise the lock will stay forever).</param>
        /// <param name="timeout">The timeout after which the lock attempt is cancelled.</param>
        /// <param name="priority">The lock attempt can start with a lower or higher priority to change the waiting behaviour.</param>
        /// <returns>True if lock was acquired, otherwise false.</returns>   
        [MethodImpl(MethodImplOptions.AggressiveInlining)]
<<<<<<< HEAD
        public bool TryLockReadOnly(out AcquiredLock readLock, TimeSpan timeout = default, int priority = DEFAULT_PRIORITY)
=======
        public bool TryLock(out AcquiredLock writeLock, TimeSpan timeout = default, int priority = DEFAULT_PRIORITY)
>>>>>>> 97ac8296
        {
            var timer = new TimeFrame(timeout);
            bool waited = false;
            int cycleCount = 0;
            var currentLockIndicator = lockIndicator;
            if (reentranceSupported && currentLockIndicator != NO_LOCK)
            {
                if (reentranceIndicator.Value == reentranceId)
                {
                    readLock = new AcquiredLock(this, LockMode.Reenterd);
                    return true;
                }
            }
            var newLockIndicator = currentLockIndicator + 1;
            while (ReaderMustWait(currentLockIndicator, priority) || currentLockIndicator != Interlocked.CompareExchange(ref lockIndicator, newLockIndicator, currentLockIndicator))
            {
                bool timedOut = TryLockReadOnlyWaitingLoop(ref priority, ref timer, ref cycleCount);

                if (timedOut)
                {
                    if (priority >= highestPriority) highestPriority = MIN_PRIORITY;
                    readLock = new AcquiredLock();
                    return false;
                }
                waited = true;
                currentLockIndicator = lockIndicator;
                newLockIndicator = currentLockIndicator + 1;
            }
            UpdateAfterEnter(priority, waited);
            if (reentranceSupported)
            {
                if (newLockIndicator == FIRST_READ_LOCK) reentranceId++;
                reentranceIndicator.Value = reentranceId;
            }

            readLock = new AcquiredLock(this, LockMode.ReadLock);
            return true;
        }





        private bool TryLockReadOnlyWaitingLoop(ref int priority, ref TimeFrame timer, ref int cycleCount)
        {
            bool timedOut = false;
            if(timer.Elapsed) timedOut = true;
            else
            {
                bool nextInQueue = UpdatePriority(ref priority);

                if(!nextInQueue || ++cycleCount > CYCLE_LIMIT_1)
                {
                    cycleCount = 1;
                    bool didReset = mre.Reset();
                    if(lockIndicator != NO_LOCK)
                    {
                        if(!mre.Wait(timer.Remaining)) timedOut = true;
                    }
                    if (didReset) mre.Set();
                }
                else if (cycleCount > CYCLE_LIMIT_2) Thread.Yield();
            }

            return timedOut;
        }

        private bool TryLockWaitingLoop(ref int priority, ref TimeFrame timer, ref int cycleCount)
        {
            bool timedOut = false;
            if (timer.Elapsed) timedOut = true;
            else
            {
                bool nextInQueue = UpdatePriority(ref priority);

                if(!nextInQueue || ++cycleCount > CYCLE_LIMIT_1)
                {
                    cycleCount = 1;
                    bool didReset = mre.Reset();
                    if (lockIndicator != NO_LOCK)
                    {
                        if (!mre.Wait(timer.Remaining)) timedOut = true;
                    }
                    else if (didReset) mre.Set();
                }
                else if (cycleCount > CYCLE_LIMIT_2) Thread.Yield();
            }

            return timedOut;
        }

        private (bool reentered, bool timedOut, AcquiredLock acquiredLock) TryReenterForWritingWithTimeout(int currentLockIndicator, TimeFrame timer)
        {
            if (reentranceIndicator.Value == reentranceId)
            {
                if (currentLockIndicator == WRITE_LOCK)
                {
                    return (true, false, new AcquiredLock(this, LockMode.Reenterd));
                }
                else if (currentLockIndicator >= FIRST_READ_LOCK)
                {
                    // set flag that we are trying to upgrade... if anybody else already had set it: DEADLOCK, buhuuu!
                    if (TRUE == Interlocked.CompareExchange(ref waitingForUpgrade, TRUE, FALSE)) throw new Exception("Deadlock! Two threads trying to upgrade a shared readLock in parallel!");
                    // Waiting for upgrade to writeLock
                    while (FIRST_READ_LOCK != Interlocked.CompareExchange(ref lockIndicator, WRITE_LOCK, FIRST_READ_LOCK))
                    {
                        if(timer.Elapsed)
                        {
                            waitingForUpgrade = FALSE;
                            return (false, true, new AcquiredLock());
                        }
                        Thread.Yield();
                    }
                    waitingForUpgrade = FALSE;
                    return (true, false, new AcquiredLock(this, LockMode.Upgraded));
                }
            }
            return (false, false, new AcquiredLock());
        }

        private int LockReadOnlyWaitingLoop(int priority, out int currentLockIndicator, out int newLockIndicator, ref int cycleCount)
        {
            bool nextInQueue = UpdatePriority(ref priority);

            if(!nextInQueue || ++cycleCount > CYCLE_LIMIT_1)
            {
                cycleCount = 1;
                bool didReset = mre.Reset();
                if (lockIndicator != NO_LOCK)
                {
                    mre.Wait();
                }
                else if (didReset) mre.Set();
            }
            else if (cycleCount > CYCLE_LIMIT_2) Thread.Yield();

            currentLockIndicator = lockIndicator;
            newLockIndicator = currentLockIndicator + 1;
            return priority;
        }

        [MethodImpl(MethodImplOptions.AggressiveInlining)]
        private bool TryLockForReadingAsync(int priority, out LockMode mode)
        {
            var currentLockIndicator = lockIndicator;
            if(reentranceSupported && currentLockIndicator != NO_LOCK)
            {
                mode = LockMode.Reenterd;
                return reentranceIndicator.Value == reentranceId;
            }
            var newLockIndicator = currentLockIndicator + 1;
            if(ReaderMustWait(currentLockIndicator, priority) || NO_LOCK != Interlocked.CompareExchange(ref lockIndicator, newLockIndicator, NO_LOCK))
            {
                mode = LockMode.ReadLock;
                return false;
            }
            else
            {
                if (reentranceSupported)
                {
                    if (newLockIndicator == FIRST_READ_LOCK) reentranceId++;
                    reentranceIndicator.Value = reentranceId;
                }
                mode = LockMode.ReadLock;
                return true;
            }
        }

        private async Task<AcquiredLock> LockForReadingAsync(int priority = DEFAULT_PRIORITY)
        {
            // Reentrance was already handled in TryLockReadOnly, see LockReadOnlyAsync()

            bool waited = false;
            int cycleCount = 0;
            var currentLockIndicator = lockIndicator;
            var newLockIndicator = currentLockIndicator + 1;
            while (ReaderMustWait(currentLockIndicator, priority) || currentLockIndicator != Interlocked.CompareExchange(ref lockIndicator, newLockIndicator, currentLockIndicator))
            {
                bool nextInQueue = UpdatePriority(ref priority);

                if(!nextInQueue || ++cycleCount > CYCLE_LIMIT_1)
                {
                    cycleCount = 1;
                    bool didReset = mre.Reset();
                    if(lockIndicator != NO_LOCK)
                    {
                        await mre.WaitAsync().ConfigureAwait(false);
                    }
                    if (didReset) mre.Set();
                }
                else if (cycleCount > CYCLE_LIMIT_2)
                {
                    if (cycleCount % 10 == 9) await Task.Yield();
                    else Thread.Yield();
                }

                waited = true;
                currentLockIndicator = lockIndicator;
                newLockIndicator = currentLockIndicator + 1;
            }
            UpdateAfterEnter(priority, waited);
            if (reentranceSupported)
            {
                if (newLockIndicator == FIRST_READ_LOCK) reentranceId++;
                reentranceIndicator.Value = reentranceId;
            }

            return new AcquiredLock(this, LockMode.ReadLock);
        }

        private int LockWaitingLoop(ref int priority, ref int cycleCount)
        {
            int currentLockIndicator;
            bool nextInQueue = UpdatePriority(ref priority);

            if(!nextInQueue || ++cycleCount > CYCLE_LIMIT_1)
            {
                cycleCount = 1;

                bool didReset = mre.Reset();
                if (lockIndicator != NO_LOCK)
                {
                    mre.Wait();
                }
                else if (didReset) mre.Set();
            }
            else if (cycleCount > CYCLE_LIMIT_2) Thread.Yield();

            currentLockIndicator = lockIndicator;
            return currentLockIndicator;
        }

        [MethodImpl(MethodImplOptions.AggressiveInlining)]
        private bool UpdatePriority(ref int priority)
        {
            if(priority < MAX_PRIORITY) priority++;

            bool nextInQueue = false;
            if(priority >= highestPriority) highestPriority = priority;
            else if(priority > secondHighestPriority) secondHighestPriority = priority;
            nextInQueue = priority >= highestPriority;

            return nextInQueue;
        }

        [MethodImpl(MethodImplOptions.AggressiveInlining)]
        private void UpdateAfterEnter(int priority, bool waited)
        {
            if(waited)
            {
                highestPriority = secondHighestPriority;
                secondHighestPriority = MIN_PRIORITY;
            }
        }

        private (bool reentered, AcquiredLock acquiredLock) TryReenterForWriting(int currentLockIndicator)
        {
            if (reentranceIndicator.Value == reentranceId)
            {
                if (currentLockIndicator == WRITE_LOCK)
                {
                    return (true, new AcquiredLock(this, LockMode.Reenterd));
                }
                else if (currentLockIndicator >= FIRST_READ_LOCK)
                {
                    // set flag that we are trying to upgrade... if anybody else already had set it: DEADLOCK, buhuuu!
                    if (TRUE == Interlocked.CompareExchange(ref waitingForUpgrade, TRUE, FALSE)) throw new Exception("Deadlock! Two threads trying to upgrade a shared readLock in parallel!");
                    // Waiting for upgrade to writeLock
                    while (FIRST_READ_LOCK != Interlocked.CompareExchange(ref lockIndicator, WRITE_LOCK, FIRST_READ_LOCK))
                    {
                        Thread.Yield();
                    }
                    waitingForUpgrade = FALSE;
                    return (true, new AcquiredLock(this, LockMode.Upgraded));
                }
            }
            return (false, new AcquiredLock());
        }

        [MethodImpl(MethodImplOptions.AggressiveInlining)]
        private bool TryLockForWritingAsync(int priority, out LockMode mode)
        {
            var currentLockIndicator = lockIndicator;
            if(reentranceSupported && currentLockIndicator != NO_LOCK)
            {
                var (reentered, timedOut, acquiredLock) = TryReenterForWritingWithTimeout(currentLockIndicator, new TimeFrame());
                mode = acquiredLock.Mode;
                if (reentered) return true;
                else if(timedOut) return false;
            }
            if(WriterMustWait(currentLockIndicator, priority) || NO_LOCK != Interlocked.CompareExchange(ref lockIndicator, WRITE_LOCK, NO_LOCK))
            {
                mode = LockMode.WriteLock;
                return false;
            }
            else
            {
                if (reentranceSupported) reentranceIndicator.Value = ++reentranceId;
                mode = LockMode.WriteLock;                
                return true;
            }
        }

        private async Task<AcquiredLock> LockForWritingAsync(int priority = DEFAULT_PRIORITY)
        {
            bool waited = false;

            // Reentrance was already handled in TryLock, see LockAsync()
            int cycleCount = 0;
            var currentLockIndicator = lockIndicator;
            while (WriterMustWait(currentLockIndicator, priority) || currentLockIndicator != Interlocked.CompareExchange(ref lockIndicator, WRITE_LOCK, NO_LOCK))
            {
                bool nextInQueue = UpdatePriority(ref priority);

                if (!nextInQueue || ++cycleCount > CYCLE_LIMIT_1)
                {
<<<<<<< HEAD
                    cycleCount = 0;
                    if(highestPriority > HIGH_PRIORITY*10) mre.RunContinuationsAsynchronously = true;
                    bool didReset = mre.Reset();
                    if (lockIndicator != NO_LOCK)
                    {
                        if(nextInQueue) mre.Wait(sleepTime);
                        else await mre.WaitAsync(sleepTime);
=======
                    cycleCount = 1;
                    bool didReset = mre.Reset();
                    if (lockIndicator != NO_LOCK)
                    {
                        await mre.WaitAsync().ConfigureAwait(false);
>>>>>>> 97ac8296
                    }
                    else if (didReset) mre.Set();
                }
                else if (cycleCount > CYCLE_LIMIT_2)
                {
                    if (cycleCount % 10 == 9) await Task.Yield();
                    else Thread.Yield();
                }

                waited = true;
                currentLockIndicator = lockIndicator;
            }
            UpdateAfterEnter(priority, waited);
            if (reentranceSupported) reentranceIndicator.Value = ++reentranceId;

            return new AcquiredLock(this, LockMode.WriteLock);
        }

        [MethodImpl(MethodImplOptions.AggressiveInlining)]
        void ResetMRE()
        {
            if (lockIndicator != NO_LOCK)
            {
                mre.Reset();
                if (lockIndicator == NO_LOCK) mre.Set();
            }
        }

        [MethodImpl(MethodImplOptions.AggressiveInlining)]
        private bool ReaderMustWait(int currentLockIndicator, int priority)
        {
            return currentLockIndicator == WRITE_LOCK || priority < highestPriority || (reentranceSupported && waitingForUpgrade == TRUE);
        }

        [MethodImpl(MethodImplOptions.AggressiveInlining)]
        private bool WriterMustWait(int currentLockIndicator, int priority)
        {
            return currentLockIndicator != NO_LOCK || priority < highestPriority;
        }

        [MethodImpl(MethodImplOptions.AggressiveInlining)]
        private void ExitReadLock()
        {
            var newLockIndicator = Interlocked.Decrement(ref lockIndicator);
            if (NO_LOCK == newLockIndicator)
            {
                mre.Set();
            }
        }

        [MethodImpl(MethodImplOptions.AggressiveInlining)]
        private void ExitWriteLock()
        {
            lockIndicator = NO_LOCK;
            mre.Set();
        }

        [MethodImpl(MethodImplOptions.AggressiveInlining)]
        private void ExitAndDowngrade()
        {
            lockIndicator = FIRST_READ_LOCK;
        }



        internal enum LockMode
        {
            WriteLock,
            ReadLock,
            Reenterd,
            Upgraded
        }

        public struct AcquiredLock : IDisposable
        {
            FeatureLock parentLock;
            LockMode mode;        

            [MethodImpl(MethodImplOptions.AggressiveInlining)]
            internal AcquiredLock(FeatureLock parentLock, LockMode mode)
            {
                this.parentLock = parentLock;
                this.mode = mode;
            }

            [MethodImpl(MethodImplOptions.AggressiveInlining)]
            public void Dispose()
            {
                Exit();
            }

            [MethodImpl(MethodImplOptions.AggressiveInlining)]
            public void Exit()
            {
                if (mode == LockMode.WriteLock) parentLock?.ExitWriteLock();
                else if (mode == LockMode.ReadLock) parentLock?.ExitReadLock();
                else if (mode == LockMode.Reenterd) { /* do nothing, the lock will stay */ }
                else if (mode == LockMode.Upgraded) parentLock?.ExitAndDowngrade();
                parentLock = null;
            }
            public bool IsActive => parentLock != null;

            internal LockMode Mode => mode;

        }

    }
}<|MERGE_RESOLUTION|>--- conflicted
+++ resolved
@@ -12,29 +12,20 @@
         const int WRITE_LOCK = -1;
         const int FIRST_READ_LOCK = 1;
 
-<<<<<<< HEAD
-        const int CYCLE_LIMIT = 10_000;
-=======
         const int CYCLE_LIMIT_1 = 1_000;
         const int CYCLE_LIMIT_2 = CYCLE_LIMIT_1 - 200;
->>>>>>> 97ac8296
 
         public const int MAX_PRIORITY = int.MaxValue;
         public const int MIN_PRIORITY = int.MinValue;
         public const int DEFAULT_PRIORITY = 0;
-<<<<<<< HEAD
-        public const int HIGH_PRIORITY = CYCLE_LIMIT + 1;
-        public const int LOW_PRIORITY = -CYCLE_LIMIT - 1;
-        public readonly TimeSpan sleepTime = 1000.Milliseconds(); 
-=======
         public const int HIGH_PRIORITY = CYCLE_LIMIT_1 + 1;
         public const int LOW_PRIORITY = -CYCLE_LIMIT_1 - 1;
         public TimeSpan wakeUpTime = 30.Seconds();
->>>>>>> 97ac8296
 
         const int FALSE = 0;
         const int TRUE = 1;
-        
+
+        readonly bool reentranceSupported;
         /// <summary>
         /// Multiple read-locks are allowed in parallel while write-locks are always exclusive.
         /// A lockIndicator of -1 implies a write-lock, while a lockIndicator greater than 0 implies a read-lock.
@@ -44,11 +35,11 @@
         volatile int lockIndicator = NO_LOCK;        
         volatile int highestPriority = MIN_PRIORITY;
         volatile int secondHighestPriority = MIN_PRIORITY;
+        volatile int waitingForUpgrade = FALSE;
         volatile int reentranceId = 0;
-        volatile int waitingForUpgrade = FALSE;              
-
-        bool reentranceSupported;
+
         AsyncLocal<int> reentranceIndicator;
+
         AsyncManualResetEvent mre = new AsyncManualResetEvent(true);
         Timer wakeUpTimer;
 
@@ -57,13 +48,6 @@
         Task<AcquiredLock> upgradedLockTask;
         Task<AcquiredLock> reenteredLockTask;
 
-        /// <summary>
-        /// Creates a FeatureLock object that can be used to synchronize access to resources that do not support concurrency.
-        /// It provides several mechanisms to cover all kind of usage-scenarios:
-        /// syncronous and asynchronous access, parallel read-only, reentrance (if activated), and prioritization.
-        /// The lock can be used with the using statement: using(myLock.Lock()){ ... }
-        /// </summary>
-        /// <param name="supportReentrance">Set to true if reentrancy (nested access) is needed.</param>
         public FeatureLock(bool supportReentrance = false)
         {
             this.reentranceSupported = supportReentrance;
@@ -106,7 +90,6 @@
             if (reentranceSupported) reentranceIndicator.Value = reentranceId - 1;
             await asyncCall().ConfigureAwait(false);
         }
-
         /// <summary>
         /// When an new task is executed in parallel and not awaited before an acquired lock is exited, 
         /// reentrancy may lead to collisions. 
@@ -124,23 +107,6 @@
             return Task.Run(syncCall);
         }
 
-        /// <summary>
-        /// Acquires the lock. If the lock is already acquired, the execution will be blocked until it was released first.
-        /// 
-        /// The lock is roughly fair, meaning that the first in line will acquire the lock next. Though, if multiple start waiting
-        /// for a release at the same time, they will have the same priority, but once it was released, the priority is increased and 
-        /// candidates coming later to the party will have to wait longer, due to a lower priority.     
-        /// 
-        /// If the lock needs to be acquired multiple times in nested code, the supportReentrance flag from the constructor must be set to true to avoid a deadlock.
-        /// </summary>
-        /// <example>
-        /// using(myLock.Lock())
-        /// {
-        ///   // do your worked on the restricted resource
-        /// }
-        /// </example>
-        /// <param name="priority">The lock attempt can start with a lower or higher priority to change the waiting behaviour.</param>
-        /// <returns>The AcquiredLock object wich must be exited or disposed when the job is done (otherwise the lock will stay forever)</returns>
         [MethodImpl(MethodImplOptions.AggressiveInlining)]
         public AcquiredLock Lock(int priority = DEFAULT_PRIORITY)
         {
@@ -164,26 +130,6 @@
             return new AcquiredLock(this, LockMode.WriteLock);
         }
 
-        /// <summary>
-        /// Acquires the lock for read-only. If the lock is already acquired for writing, the execution will be blocked until it was released first.
-        /// If it was already acquired in read-only mode, the lock can be acquired again for parallel reading.
-        /// 
-        /// The lock is roughly fair, meaning that the first in line will acquire the lock next. Though, if multiple start waiting
-        /// for a release at the same time, they will have the same priority, but once it was released, the priority is increased and 
-        /// candidates coming later to the party will have to wait longer, due to a lower priority.     
-        /// 
-        /// If the lock needs to be re-acquired also for writing in nested code, the supportReentrance flag from the constructor must be set to true to avoid a deadlock.
-        /// If a read-only lock is reentered for writing, it will temporarily be upgraded and downgraded again after releasing the write-lock. 
-        /// If the lock is acquired in read-only mode by multiple in parallel, an upgrading attempt will have to wait until only the last read-only lock owner is left.
-        /// </summary>
-        /// <example>
-        /// using(myLock.LockReadOnly())
-        /// {
-        ///   // do your worked on the restricted resource
-        /// }
-        /// </example>
-        /// <param name="priority">The lock attempt can start with a lower or higher priority to change the waiting behaviour.</param>
-        /// <returns>The AcquiredLock object wich must be exited or disposed when the job is done (otherwise the lock will stay forever)</returns>
         [MethodImpl(MethodImplOptions.AggressiveInlining)]
         public AcquiredLock LockReadOnly(int priority = DEFAULT_PRIORITY)
         {
@@ -211,24 +157,6 @@
             return new AcquiredLock(this, LockMode.ReadLock);
         }
 
-        /// <summary>
-        /// Acquires the lock. If the lock is already acquired, the execution will be awaited (suspended without blocking the thread) until it was released first.
-        /// 
-        /// The lock is roughly fair, meaning that the first in line will acquire the lock next. Though, if multiple start waiting
-        /// for a release at the same time, they will have the same priority, but once it was released, the priority is increased and 
-        /// candidates coming later to the party will have to wait longer, due to a lower priority.     
-        /// 
-        /// If the lock needs to be acquired multiple times in nested code, the supportReentrance flag from the constructor must be set to true to avoid a deadlock.
-        /// Then it is possible to reenter the lock for reading and writing.
-        /// </summary>
-        /// <example>
-        /// using(await myLock.LockAsync())
-        /// {
-        ///   // do your worked on the restricted resource
-        /// }
-        /// </example>
-        /// <param name="priority">The lock attempt can start with a lower or higher priority to change the waiting behaviour.</param>
-        /// <returns>The AcquiredLock object wich must be exited or disposed when the job is done (otherwise the lock will stay forever)</returns>
         [MethodImpl(MethodImplOptions.AggressiveInlining)]
         public Task<AcquiredLock> LockAsync(int priority = DEFAULT_PRIORITY)
         {
@@ -241,137 +169,60 @@
             else return LockForWritingAsync(priority);
         }
 
-        /// <summary>
-        /// Acquires the lock for read-only. If the lock is already acquired for writing, the execution will be awaited (suspended without blocking the thread) 
-        /// until it was released first. If it was already acquired in read-only mode, the lock can be acquired again for parallel reading.
-        /// 
-        /// The lock is roughly fair, meaning that the first in line will acquire the lock next. Though, if multiple start waiting
-        /// for a release at the same time, they will have the same priority, but once it was released, the priority is increased and 
-        /// candidates coming later to the party will have to wait longer, due to a lower priority.
-        /// 
-        /// If the lock needs to be re-acquired also for writing in nested code, the supportReentrance flag from the constructor must be set to true to avoid a deadlock.
-        /// If a read-only lock is reentered for writing, it will temporarily be upgraded and downgraded again after releasing the write-lock. 
-        /// If the lock is acquired in read-only mode by multiple in parallel, an upgrading attempt will have to wait until only the last read-only lock owner is left.
-        /// </summary>
-        /// <example>
-        /// using(await myLock.LockReadOnlyAsync())
-        /// {
-        ///   // do your worked on the restricted resource
-        /// }
-        /// </example>
-        /// <param name="priority">The lock attempt can start with a lower or higher priority to change the waiting behaviour.</param>
-        /// <returns>The AcquiredLock object wich must be exited or disposed when the job is done (otherwise the lock will stay forever)</returns>
         [MethodImpl(MethodImplOptions.AggressiveInlining)]
         public Task<AcquiredLock> LockReadOnlyAsync(int priority = DEFAULT_PRIORITY)
         {
-<<<<<<< HEAD
-            if(TryLockForReadingAsync(priority, out LockMode mode))
-            {
-                if(mode == LockMode.ReadLock) return readLockTask;
-=======
             if (TryLockForReadingAsync(priority, out LockMode mode))
             {
                 if (mode == LockMode.ReadLock) return readLockTask;
->>>>>>> 97ac8296
                 else return reenteredLockTask;
             }
             else return LockForReadingAsync(priority);
         }
 
-<<<<<<< HEAD
-        /// <summary>
-        /// Tries to acquires the lock. If the lock is already acquired, the execution will be blocked for the defined timeout (or return immediatly in case of no timeout) 
-        /// or until it was released. If the attempt failed it will return false, otherwise true and the acquiredLock is returned as an out parameter.
-        /// It must be released after usage by calling Exit on it. Alternatively, it can be used with a using statement:
-        /// if (myLock.TryLock(out writeLock) using(writeLock) { ... }
-        /// 
-        /// The lock is roughly fair, meaning that the first in line will acquire the lock next. Though, if multiple start waiting
-        /// for a release at the same time, they will have the same priority, but once it was released, the priority is increased and 
-        /// candidates coming later to the party will have to wait longer, due to a lower priority.     
-        /// 
-        /// If the lock needs to be acquired multiple times in nested code, the supportReentrance flag from the constructor must be set to true to avoid a deadlock.
-        /// </summary>
-        /// <example>
-        /// if (myLock.TryLock(out writeLock) using(writeLock)
-        /// {
-        ///   // do your worked on the restricted resource
-        /// }
-        /// </example>
-        /// <param name="writeLock">The AcquiredLock object which must be exited or disposed when the job is done (otherwise the lock will stay forever).</param>
-        /// <param name="timeout">The timeout after which the lock attempt is cancelled.</param>
-        /// <param name="priority">The lock attempt can start with a lower or higher priority to change the waiting behaviour.</param>
-        /// <returns>True if lock was acquired, otherwise false.</returns>        
-        [MethodImpl(MethodImplOptions.AggressiveInlining)]
-        public bool TryLock(out AcquiredLock writeLock, TimeSpan timeout = default, int priority = DEFAULT_PRIORITY)
-=======
         [MethodImpl(MethodImplOptions.AggressiveInlining)]
         public bool TryLockReadOnly(out AcquiredLock readLock, TimeSpan timeout = default, int priority = DEFAULT_PRIORITY)
->>>>>>> 97ac8296
         {
             var timer = new TimeFrame(timeout);
             bool waited = false;
             int cycleCount = 0;
             var currentLockIndicator = lockIndicator;
-            if(reentranceSupported && currentLockIndicator != NO_LOCK)
-            {
-                var (reentered, timedOut, acquiredLock) = TryReenterForWritingWithTimeout(currentLockIndicator, timer);
-                writeLock = acquiredLock;
-                if(reentered) return true;
-                else if(timedOut) return false;
-            }
-            while(WriterMustWait(currentLockIndicator, priority) || currentLockIndicator != Interlocked.CompareExchange(ref lockIndicator, WRITE_LOCK, NO_LOCK))
-            {
-                bool timedOut = TryLockWaitingLoop(ref priority, ref timer, ref cycleCount);
-
-                if(timedOut)
-                {
-                    if(priority >= highestPriority) highestPriority = MIN_PRIORITY;
-                    writeLock = new AcquiredLock();
+            if (reentranceSupported && currentLockIndicator != NO_LOCK)
+            {
+                if (reentranceIndicator.Value == reentranceId)
+                {
+                    readLock = new AcquiredLock(this, LockMode.Reenterd);
+                    return true;
+                }
+            }
+            var newLockIndicator = currentLockIndicator + 1;
+            while (ReaderMustWait(currentLockIndicator, priority) || currentLockIndicator != Interlocked.CompareExchange(ref lockIndicator, newLockIndicator, currentLockIndicator))
+            {
+                bool timedOut = TryLockReadOnlyWaitingLoop(ref priority, ref timer, ref cycleCount);
+
+                if (timedOut)
+                {
+                    if (priority >= highestPriority) highestPriority = MIN_PRIORITY;
+                    readLock = new AcquiredLock();
                     return false;
                 }
+                waited = true;
                 currentLockIndicator = lockIndicator;
-                waited = true;
+                newLockIndicator = currentLockIndicator + 1;
             }
             UpdateAfterEnter(priority, waited);
-            if(reentranceSupported) reentranceIndicator.Value = ++reentranceId;
-
-            writeLock = new AcquiredLock(this, LockMode.WriteLock);
+            if (reentranceSupported)
+            {
+                if (newLockIndicator == FIRST_READ_LOCK) reentranceId++;
+                reentranceIndicator.Value = reentranceId;
+            }
+
+            readLock = new AcquiredLock(this, LockMode.ReadLock);
             return true;
         }
 
-        /// <summary>
-        /// Tries to acquires the lock for read-only. If the lock is already acquired for writing, the execution will be blocked for the defined timeout 
-        /// (or return immediatly in case of no timeout) or until it was released. 
-        /// If it was already acquired in read-only mode, the lock can be acquired again for parallel reading. 
-        /// If the attempt failed it will return false, otherwise true and the acquiredLock is returned as an out parameter.
-        /// It must be released after usage by calling Exit on it. Alternatively, it can be used with a using statement:
-        /// if (myLock.TryLock(out writeLock) using(writeLock) { ... }
-        /// 
-        /// The lock is roughly fair, meaning that the first in line will acquire the lock next. Though, if multiple start waiting
-        /// for a release at the same time, they will have the same priority, but once it was released, the priority is increased and 
-        /// candidates coming later to the party will have to wait longer, due to a lower priority.     
-        /// 
-        /// If the lock needs to be re-acquired also for writing in nested code, the supportReentrance flag from the constructor must be set to true to avoid a deadlock 
-        /// (or constantly failing TryLock-attempts).
-        /// If a read-only lock is reentered for writing, it will temporarily be upgraded and downgraded again after releasing the write-lock. 
-        /// If the lock is acquired in read-only mode by multiple in parallel, an upgrading attempt will have to wait until only the last read-only lock owner is left.
-        /// </summary>
-        /// <example>
-        /// if (myLock.TryLockReadOnly(out writeLock) using(writeLock)
-        /// {
-        ///   // do your worked on the restricted resource
-        /// }
-        /// </example>
-        /// <param name="writeLock">The AcquiredLock object which must be exited or disposed when the job is done (otherwise the lock will stay forever).</param>
-        /// <param name="timeout">The timeout after which the lock attempt is cancelled.</param>
-        /// <param name="priority">The lock attempt can start with a lower or higher priority to change the waiting behaviour.</param>
-        /// <returns>True if lock was acquired, otherwise false.</returns>   
-        [MethodImpl(MethodImplOptions.AggressiveInlining)]
-<<<<<<< HEAD
-        public bool TryLockReadOnly(out AcquiredLock readLock, TimeSpan timeout = default, int priority = DEFAULT_PRIORITY)
-=======
+        [MethodImpl(MethodImplOptions.AggressiveInlining)]
         public bool TryLock(out AcquiredLock writeLock, TimeSpan timeout = default, int priority = DEFAULT_PRIORITY)
->>>>>>> 97ac8296
         {
             var timer = new TimeFrame(timeout);
             bool waited = false;
@@ -379,35 +230,28 @@
             var currentLockIndicator = lockIndicator;
             if (reentranceSupported && currentLockIndicator != NO_LOCK)
             {
-                if (reentranceIndicator.Value == reentranceId)
-                {
-                    readLock = new AcquiredLock(this, LockMode.Reenterd);
-                    return true;
-                }
-            }
-            var newLockIndicator = currentLockIndicator + 1;
-            while (ReaderMustWait(currentLockIndicator, priority) || currentLockIndicator != Interlocked.CompareExchange(ref lockIndicator, newLockIndicator, currentLockIndicator))
-            {
-                bool timedOut = TryLockReadOnlyWaitingLoop(ref priority, ref timer, ref cycleCount);
+                var (reentered, timedOut , acquiredLock) = TryReenterForWritingWithTimeout(currentLockIndicator, timer);
+                writeLock = acquiredLock;
+                if (reentered) return true;                
+                else if (timedOut) return false;                
+            }            
+            while (WriterMustWait(currentLockIndicator, priority) || currentLockIndicator != Interlocked.CompareExchange(ref lockIndicator, WRITE_LOCK, NO_LOCK))
+            {
+                bool timedOut = TryLockWaitingLoop(ref priority, ref timer, ref cycleCount);
 
                 if (timedOut)
                 {
                     if (priority >= highestPriority) highestPriority = MIN_PRIORITY;
-                    readLock = new AcquiredLock();
+                    writeLock = new AcquiredLock();
                     return false;
                 }
+                currentLockIndicator = lockIndicator;
                 waited = true;
-                currentLockIndicator = lockIndicator;
-                newLockIndicator = currentLockIndicator + 1;
             }
             UpdateAfterEnter(priority, waited);
-            if (reentranceSupported)
-            {
-                if (newLockIndicator == FIRST_READ_LOCK) reentranceId++;
-                reentranceIndicator.Value = reentranceId;
-            }
-
-            readLock = new AcquiredLock(this, LockMode.ReadLock);
+            if (reentranceSupported) reentranceIndicator.Value = ++reentranceId;
+
+            writeLock = new AcquiredLock(this, LockMode.WriteLock);
             return true;
         }
 
@@ -658,7 +502,7 @@
             if(reentranceSupported && currentLockIndicator != NO_LOCK)
             {
                 var (reentered, timedOut, acquiredLock) = TryReenterForWritingWithTimeout(currentLockIndicator, new TimeFrame());
-                mode = acquiredLock.Mode;
+                mode = acquiredLock.mode;
                 if (reentered) return true;
                 else if(timedOut) return false;
             }
@@ -688,21 +532,11 @@
 
                 if (!nextInQueue || ++cycleCount > CYCLE_LIMIT_1)
                 {
-<<<<<<< HEAD
-                    cycleCount = 0;
-                    if(highestPriority > HIGH_PRIORITY*10) mre.RunContinuationsAsynchronously = true;
-                    bool didReset = mre.Reset();
-                    if (lockIndicator != NO_LOCK)
-                    {
-                        if(nextInQueue) mre.Wait(sleepTime);
-                        else await mre.WaitAsync(sleepTime);
-=======
                     cycleCount = 1;
                     bool didReset = mre.Reset();
                     if (lockIndicator != NO_LOCK)
                     {
                         await mre.WaitAsync().ConfigureAwait(false);
->>>>>>> 97ac8296
                     }
                     else if (didReset) mre.Set();
                 }
@@ -755,7 +589,7 @@
 
         [MethodImpl(MethodImplOptions.AggressiveInlining)]
         private void ExitWriteLock()
-        {
+        {            
             lockIndicator = NO_LOCK;
             mre.Set();
         }
@@ -779,7 +613,7 @@
         public struct AcquiredLock : IDisposable
         {
             FeatureLock parentLock;
-            LockMode mode;        
+            internal readonly LockMode mode;        
 
             [MethodImpl(MethodImplOptions.AggressiveInlining)]
             internal AcquiredLock(FeatureLock parentLock, LockMode mode)
@@ -803,10 +637,8 @@
                 else if (mode == LockMode.Upgraded) parentLock?.ExitAndDowngrade();
                 parentLock = null;
             }
+
             public bool IsActive => parentLock != null;
-
-            internal LockMode Mode => mode;
-
         }
 
     }
